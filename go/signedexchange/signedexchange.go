package signedexchange

import (
	"bytes"
	"errors"
	"fmt"
	"io"
	"io/ioutil"
	"net/http"
	"net/url"
	"strconv"
	"strings"

	"github.com/WICG/webpackage/go/signedexchange/cbor"
	"github.com/WICG/webpackage/go/signedexchange/internal/bigendian"
	"github.com/WICG/webpackage/go/signedexchange/mice"
)

type Exchange struct {
	// Request
	RequestURI     *url.URL
	RequestHeaders http.Header

	// Response
	ResponseStatus       int
	ResponseHeaders      http.Header
	SignatureHeaderValue string

	// Payload
	Payload []byte
}

var (
	keyMethod = []byte(":method")
	keyURL    = []byte(":url")
	keyStatus = []byte(":status")

	valueGet = []byte("GET")
)

var HeaderMagicBytes = []byte("sxg1-b1\x00")

func NewExchange(uri *url.URL, requestHeaders http.Header, status int, responseHeaders http.Header, payload []byte) (*Exchange, error) {
	if uri.Scheme != "https" {
		return nil, fmt.Errorf("signedexchange: The request with non-https scheme %q URI can't be captured inside signed exchange.", uri.Scheme)
	}
	for name := range requestHeaders {
		if IsStatefulRequestHeader(name) {
			return nil, fmt.Errorf("signedexchange: stateful request header %q can't be captured inside signed exchange", name)
		}
	}
	for name := range responseHeaders {
		if IsStatefulResponseHeader(name) {
			return nil, fmt.Errorf("signedexchange: stateful response header %q can't be captured inside signed exchange", name)
		}
	}

	return &Exchange{
		RequestURI:      uri,
		ResponseStatus:  status,
		RequestHeaders:  requestHeaders,
		ResponseHeaders: responseHeaders,
		Payload:         payload,
	}, nil
}

func (e *Exchange) MiEncodePayload(recordSize int) error {
	if e.ResponseHeaders.Get("MI-Draft2") != "" {
		return errors.New("Payload already MI encoded.")
	}

	var buf bytes.Buffer
	mi, err := mice.Encode(&buf, e.Payload, recordSize)
	if err != nil {
		return err
	}
	e.Payload = buf.Bytes()
	e.ResponseHeaders.Add("Content-Encoding", "mi-sha256-draft2")
	e.ResponseHeaders.Add("MI-Draft2", mi)
	return nil
}

func (e *Exchange) AddSignatureHeader(s *Signer) error {
	h, err := s.signatureHeaderValue(e)
	if err != nil {
		return err
	}
	e.SignatureHeaderValue = h
	return nil
}

func (e *Exchange) encodeRequestCommon(enc *cbor.Encoder) []*cbor.MapEntryEncoder {
	return []*cbor.MapEntryEncoder{
		cbor.GenerateMapEntry(func(keyE *cbor.Encoder, valueE *cbor.Encoder) {
			keyE.EncodeByteString(keyMethod)
			valueE.EncodeByteString(valueGet)
		}),
		cbor.GenerateMapEntry(func(keyE *cbor.Encoder, valueE *cbor.Encoder) {
			keyE.EncodeByteString(keyURL)
			valueE.EncodeByteString([]byte(e.RequestURI.String()))
		}),
	}
}

func (e *Exchange) encodeRequest(enc *cbor.Encoder) error {
	mes := e.encodeRequestCommon(enc)
	return enc.EncodeMap(mes)
}

func normalizeHeaderValues(values []string) string {
	// RFC 2616 - Hypertext Transfer Protocol -- HTTP/1.1
	// 4.2 Message Headers
	// https://tools.ietf.org/html/rfc2616#section-4.2
	//
	// Multiple message-header fields with the same field-name MAY be
	// present in a message if and only if the entire field-value for that
	// header field is defined as a comma-separated list [i.e., #(values)].
	// It MUST be possible to combine the multiple header fields into one
	// "field-name: field-value" pair, without changing the semantics of the
	// message, by appending each subsequent field-value to the first, each
	// separated by a comma. The order in which header fields with the same
	// field-name are received is therefore significant to the
	// interpretation of the combined field value, and thus a proxy MUST NOT
	// change the order of these field values when a message is forwarded.
	return strings.Join(values, ",")
}

func (e *Exchange) decodeRequest(dec *cbor.Decoder) error {
	n, err := dec.DecodeMapHeader()
	if err != nil {
		return fmt.Errorf("signedexchange: failed to decode response map header: %v", err)
	}
	for i := uint64(0); i < n; i++ {
		key, err := dec.DecodeByteString()
		if err != nil {
			return err
		}
		value, err := dec.DecodeByteString()
		if err != nil {
			return err
		}
		if bytes.Equal(key, keyMethod) {
			if !bytes.Equal(value, valueGet) {
				return fmt.Errorf("singedexchange: method must be %q but %q", string(valueGet), value)
			}
		}
		if bytes.Equal(key, keyURL) {
			e.RequestURI, err = url.Parse(string(value))
			if err != nil {
				return err
			}
			continue
		}
		e.RequestHeaders.Add(string(key), string(value))
	}
	return nil
}

func (e *Exchange) encodeResponseHeaders(enc *cbor.Encoder) error {
	mes := []*cbor.MapEntryEncoder{
		cbor.GenerateMapEntry(func(keyE *cbor.Encoder, valueE *cbor.Encoder) {
			keyE.EncodeByteString(keyStatus)
			valueE.EncodeByteString([]byte(strconv.Itoa(e.ResponseStatus)))
		}),
	}
	for name, value := range e.ResponseHeaders {
		mes = append(mes,
			cbor.GenerateMapEntry(func(keyE *cbor.Encoder, valueE *cbor.Encoder) {
				keyE.EncodeByteString([]byte(strings.ToLower(name)))
				valueE.EncodeByteString([]byte(normalizeHeaderValues(value)))
			}))
	}
	return enc.EncodeMap(mes)
}

func (e *Exchange) decodeResponseHeaders(dec *cbor.Decoder) error {
	n, err := dec.DecodeMapHeader()
	if err != nil {
		return fmt.Errorf("signedexchange: failed to decode response map header: %v", err)
	}
	for i := uint64(0); i < n; i++ {
		key, err := dec.DecodeByteString()
		if err != nil {
			return err
		}
		value, err := dec.DecodeByteString()
		if err != nil {
			return err
		}
		if bytes.Equal(key, keyStatus) {
			e.ResponseStatus, err = strconv.Atoi(string(value))
			if err != nil {
				return err
			}
			continue
		}
		e.ResponseHeaders.Add(string(key), string(value))
	}
	return nil
}

// draft-yasskin-http-origin-signed-responses.html#rfc.section.3.4
func (e *Exchange) encodeExchangeHeaders(enc *cbor.Encoder) error {
	if err := enc.EncodeArrayHeader(2); err != nil {
		return fmt.Errorf("signedexchange: failed to encode top-level array header: %v", err)
	}
	if err := e.encodeRequest(enc); err != nil {
		return err
	}
	if err := e.encodeResponseHeaders(enc); err != nil {
		return err
	}
	return nil
}

func (e *Exchange) decodeExchangeHeaders(dec *cbor.Decoder) error {
	n, err := dec.DecodeArrayHeader()
	if err != nil {
		return fmt.Errorf("signedexchange: failed to decode top-level array header: %v", err)
	}
	if n != 2 {
		return fmt.Errorf("singedexchange: length of header array must be 2 but %d", n)
	}
	if err := e.decodeRequest(dec); err != nil {
		return err
	}
	if err := e.decodeResponseHeaders(dec); err != nil {
		return err
	}
	return nil
}

// draft-yasskin-http-origin-signed-responses.html#application-http-exchange
<<<<<<< HEAD
func WriteExchangeFile(w io.Writer, e *Exchange) error {
=======
func (e *Exchange) Write(w io.Writer) error {
>>>>>>> c3538227
	// Step 1. "The ASCII characters "sxg1" followed by a 0 byte, to serve as a file signature. This is redundant with the MIME type, and recipients that receive both MUST check that they match and stop parsing if they don't." [spec text]
	// "Note: RFC EDITOR PLEASE DELETE THIS NOTE; The implementation of the final RFC MUST use this file signature, but implementations of drafts MUST NOT use it and MUST use another implementation-specific string beginning with "sxg1-" and ending with a 0 byte instead." [spec text]
	if _, err := w.Write(HeaderMagicBytes); err != nil {
		return err
	}

	// Step 2. "3 bytes storing a big-endian integer sigLength. If this is larger than TBD, parsing MUST fail." [spec text]
	encodedSigLength, err := bigendian.Encode3BytesUint(len(e.SignatureHeaderValue))
	if err != nil {
		return err
	}
	if _, err := w.Write(encodedSigLength[:]); err != nil {
		return err
	}

	// Step 3. "3 bytes storing a big-endian integer headerLength. If this is larger than TBD, parsing MUST fail." [spec text]
	headerBuf := &bytes.Buffer{}
	enc := cbor.NewEncoder(headerBuf)
	if err := e.encodeExchangeHeaders(enc); err != nil {
		return err
	}

	headerLength := headerBuf.Len()
	encodedHeaderLength, err := bigendian.Encode3BytesUint(headerLength)
	if err != nil {
		return err
	}

	if _, err := w.Write(encodedHeaderLength[:]); err != nil {
		return err
	}

	// Step 4. "sigLength bytes holding the Signature header field's value (Section 3.1)." [spec text]
	if _, err := w.Write([]byte(e.SignatureHeaderValue)); err != nil {
		return err
	}

	// Step 5. "headerLength bytes holding the signed headers, the canonical serialization (Section 3.4) of the CBOR representation of the request and response headers of the exchange represented by the application/signed-exchange resource (Section 3.2), excluding the Signature header field." [spec text]
	if _, err := io.Copy(w, headerBuf); err != nil {
		return err
	}

	// Step 6. "The payload body (Section 3.3 of [RFC7230]) of the exchange represented by the application/signed-exchange resource." [spec text]
	if _, err := w.Write(e.Payload); err != nil {
		return err
	}

	return nil
}

// draft-yasskin-http-origin-signed-responses.html#application-http-exchange
func ReadExchange(r io.Reader) (*Exchange, error) {
	// Step 1. "The ASCII characters “sxg1” followed by a 0 byte, to serve as a file signature. This is redundant with the MIME type, and recipients that receive both MUST check that they match and stop parsing if they don’t." [spec text]
	// "Note: RFC EDITOR PLEASE DELETE THIS NOTE; The implementation of the final RFC MUST use this file signature, but implementations of drafts MUST NOT use it and MUST use another implementation-specific string beginning with “sxg1-“ and ending with a 0 byte instead." [spec text]
	magic := make([]byte, len(HeaderMagicBytes))
	if _, err := io.ReadFull(r, magic); err != nil {
		return nil, err
	}
	if !bytes.Equal(magic, HeaderMagicBytes) {
		return nil, fmt.Errorf("singedexchange: wrong magic bytes: %v", magic)
	}

	// Step 2. "3 bytes storing a big-endian integer sigLength. If this is larger than TBD, parsing MUST fail." [spec text]
	sigLengthBytes := [3]byte{}
	if _, err := io.ReadFull(r, sigLengthBytes[:]); err != nil {
		return nil, err
	}
	sigLength := bigendian.Decode3BytesUint(sigLengthBytes)

	// Step 3. "3 bytes storing a big-endian integer headerLength. If this is larger than TBD, parsing MUST fail." [spec text]
	headerLengthBytes := [3]byte{}
	if _, err := io.ReadFull(r, headerLengthBytes[:]); err != nil {
		return nil, err
	}
	headerLength := bigendian.Decode3BytesUint(headerLengthBytes)

	e := &Exchange{
		RequestHeaders:  http.Header{},
		ResponseHeaders: http.Header{},
	}

	// Step 4. "sigLength bytes holding the Signature header field’s value (Section 3.1)." [spec text]
	sig := make([]byte, sigLength)
	if _, err := io.ReadFull(r, sig); err != nil {
		return nil, err
	}
	e.SignatureHeaderValue = string(sig)

	// Step 5. "headerLength bytes holding the signed headers, the canonical serialization (Section 3.4) of the CBOR representation of the request and response headers of the exchange represented by the application/signed-exchange resource (Section 3.2), excluding the Signature header field." [spec text]
	// "Note that this is exactly the bytes used when checking signature validity in Section 3.5." [spec text]
	encodedHeader := make([]byte, headerLength)
	if _, err := io.ReadFull(r, encodedHeader); err != nil {
		return nil, err
	}

	dec := cbor.NewDecoder(bytes.NewReader(encodedHeader))
	if err := e.decodeExchangeHeaders(dec); err != nil {
		return nil, err
	}

	// Step 6. "The payload body (Section 3.3 of [RFC7230]) of the exchange represented by the application/signed-exchange resource." [spec text]
	// "Note that the use of the payload body here means that a Transfer-Encoding header field inside the application/signed-exchange header block has no effect. A Transfer-Encoding header field on the outer HTTP response that transfers this resource still has its normal effect." [spec text]
	var err error
	e.Payload, err = ioutil.ReadAll(r)
	if err != nil {
		return nil, err
	}

	return e, nil
}

func (e *Exchange) PrettyPrint(w io.Writer) {
	fmt.Fprintln(w, "request:")
	fmt.Fprintf(w, "  uri: %s\n", e.RequestURI.String())
	fmt.Fprintln(w, "  headers:")
	for k := range e.RequestHeaders {
		fmt.Fprintf(w, "    %s: %s\n", k, e.ResponseHeaders.Get(k))
	}
	fmt.Fprintln(w, "response:")
	fmt.Fprintf(w, "  status: %d\n", e.ResponseStatus)
	fmt.Fprintln(w, "  headers:")
	for k := range e.ResponseHeaders {
		fmt.Fprintf(w, "    %s: %s\n", k, e.ResponseHeaders.Get(k))
	}
	fmt.Fprintf(w, "signature: %s\n", e.SignatureHeaderValue)
	fmt.Fprintf(w, "payload [%d bytes]:\n", len(e.Payload))
	w.Write(e.Payload)
}<|MERGE_RESOLUTION|>--- conflicted
+++ resolved
@@ -231,11 +231,7 @@
 }
 
 // draft-yasskin-http-origin-signed-responses.html#application-http-exchange
-<<<<<<< HEAD
-func WriteExchangeFile(w io.Writer, e *Exchange) error {
-=======
 func (e *Exchange) Write(w io.Writer) error {
->>>>>>> c3538227
 	// Step 1. "The ASCII characters "sxg1" followed by a 0 byte, to serve as a file signature. This is redundant with the MIME type, and recipients that receive both MUST check that they match and stop parsing if they don't." [spec text]
 	// "Note: RFC EDITOR PLEASE DELETE THIS NOTE; The implementation of the final RFC MUST use this file signature, but implementations of drafts MUST NOT use it and MUST use another implementation-specific string beginning with "sxg1-" and ending with a 0 byte instead." [spec text]
 	if _, err := w.Write(HeaderMagicBytes); err != nil {
