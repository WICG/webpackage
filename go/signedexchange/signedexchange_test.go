package signedexchange_test

import (
	"bytes"
	"encoding/pem"
	"io/ioutil"
	"log"
	"net/http"
	"net/url"
	"os"
	"reflect"
	"testing"
	"time"

	. "github.com/WICG/webpackage/go/signedexchange"
	"github.com/WICG/webpackage/go/signedexchange/certurl"
	"github.com/WICG/webpackage/go/signedexchange/version"
)

const (
	payload  = `Lorem ipsum dolor sit amet, consectetur adipiscing elit, sed do eiusmod tempor incididunt ut labore et dolore magna aliqua. Ut enim ad minim veniam, quis nostrud exercitation ullamco laboris nisi ut aliquip ex ea commodo consequat. Duis aute irure dolor in reprehenderit in voluptate velit esse cillum dolore eu fugiat nulla pariatur. Excepteur sint occaecat cupidatat non proident, sunt in culpa qui officia deserunt mollit anim id est laborum.`
	pemCerts = `-----BEGIN CERTIFICATE-----
MIIBhjCCAS2gAwIBAgIJAOhR3xtYd5QsMAoGCCqGSM49BAMCMDIxFDASBgNVBAMM
C2V4YW1wbGUub3JnMQ0wCwYDVQQKDARUZXN0MQswCQYDVQQGEwJVUzAeFw0xODEx
MDUwOTA5MjJaFw0xOTEwMzEwOTA5MjJaMDIxFDASBgNVBAMMC2V4YW1wbGUub3Jn
MQ0wCwYDVQQKDARUZXN0MQswCQYDVQQGEwJVUzBZMBMGByqGSM49AgEGCCqGSM49
AwEHA0IABH1E6odXRm3+r7dMYmkJRmftx5IYHAsqgA7zjsFfCvPqL/fM4Uvi8EFu
JVQM/oKEZw3foCZ1KBjo/6Tenkoj/wCjLDAqMBAGCisGAQQB1nkCARYEAgUAMBYG
A1UdEQQPMA2CC2V4YW1wbGUub3JnMAoGCCqGSM49BAMCA0cAMEQCIEbxRKhlQYlw
Ja+O9h7misjLil82Q82nhOtl4j96awZgAiB6xrvRZIlMtWYKdi41BTb5fX22gL9M
L/twWg8eWpYeJA==
-----END CERTIFICATE-----
`
	// Generated by `openssl ecparam -out priv.key -name prime256v1 -genkey`
	pemPrivateKey = `-----BEGIN EC PRIVATE KEY-----
MHcCAQEEIEMac81NMjwO4pQ2IGKZ3UdymYtnFAXEjKdvAdEx4DQwoAoGCCqGSM49
AwEHoUQDQgAEfUTqh1dGbf6vt0xiaQlGZ+3HkhgcCyqADvOOwV8K8+ov98zhS+Lw
QW4lVAz+goRnDd+gJnUoGOj/pN6eSiP/AA==
-----END EC PRIVATE KEY-----`
)

// signatureDate corresponds to the expectedSignatureHeader's date value.
var signatureDate = time.Date(2018, 1, 31, 17, 13, 20, 0, time.UTC)

var nullLogger = log.New(ioutil.Discard, "", 0)     // Use when some output is expected.
var stdoutLogger = log.New(os.Stdout, "ERROR: ", 0) // Use when no output is expected.

type zeroReader struct{}

func (zeroReader) Read(b []byte) (int, error) {
	for i := range b {
		b[i] = 0
	}
	return len(b), nil
}

func mustReadFile(path string) []byte {
	b, err := ioutil.ReadFile(path)
	if err != nil {
		panic(err)
	}
	return b
}

func testForEachVersion(t *testing.T, testFunc func(ver version.Version, t *testing.T)) {
	for _, ver := range version.AllVersions {
		t.Run(string(ver), func(t *testing.T) { testFunc(ver, t) })
	}
}

func TestSignedExchange(t *testing.T) {
	certs, err := ParseCertificates([]byte(pemCerts))
	if err != nil {
		t.Fatal(err)
	}

	derPrivateKey, _ := pem.Decode([]byte(pemPrivateKey))
	privKey, err := ParsePrivateKey(derPrivateKey.Bytes)
	if err != nil {
		t.Fatal(err)
	}
	requestUrl, _ := url.Parse("https://example.com/")
	certUrl, _ := url.Parse("https://example.com/cert.msg")
	validityUrl, _ := url.Parse("https://example.com/resource.validity")

	expectedRespHeader := map[version.Version]http.Header{
		version.Version1b1: http.Header{
			"Content-Type":     []string{"text/html; charset=utf-8"},
			"Foo":              []string{"Bar,Baz"},
			"Content-Encoding": []string{"mi-sha256-draft2"},
			"Mi-Draft2":        []string{"mi-sha256-draft2=DRyBGPb7CAW2ukzb9sT1S1ialssthiv6QW7Ks-Trg4Y"},
		},
		version.Version1b2: http.Header{
			"Content-Type":     []string{"text/html; charset=utf-8"},
			"Foo":              []string{"Bar,Baz"},
			"Content-Encoding": []string{"mi-sha256-03"},
			"Digest":           []string{"mi-sha256-03=DRyBGPb7CAW2ukzb9sT1S1ialssthiv6QW7Ks+Trg4Y="},
		},
		version.Version1b3: http.Header{
			"Content-Type":     []string{"text/html; charset=utf-8"},
			"Foo":              []string{"Bar,Baz"},
			"Content-Encoding": []string{"mi-sha256-03"},
			"Digest":           []string{"mi-sha256-03=DRyBGPb7CAW2ukzb9sT1S1ialssthiv6QW7Ks+Trg4Y="},
		},
	}
	expectedSignatureHeader := map[version.Version]string{
		version.Version1b1: "label; sig=*MEYCIQCbay5VbkR9mi4pnwDAJamuf7Fj1CWnEnJt6Uxm7YeqiwIhAL8JISyzF5sDhtUaEbNCE6vgv2NIKCkONzLgwL23UL6P*; validity-url=\"https://example.com/resource.validity\"; integrity=\"mi-draft2\"; cert-url=\"https://example.com/cert.msg\"; cert-sha256=*eLWHusI0YcDcHSG5nkYbyZddE2sidVyhx6iSYoJ+SFc=*; date=1517418800; expires=1517422400",
		version.Version1b2: "label; sig=*MEUCIHNiDRQncQpVxW2x+woinMUTY8nuSQfi0mbJ5J6x7FZyAiEAgh6FH6PdncNCK8GHTwN3wfUUUFdjVswNi1PfIgCOwHk=*; validity-url=\"https://example.com/resource.validity\"; integrity=\"digest/mi-sha256-03\"; cert-url=\"https://example.com/cert.msg\"; cert-sha256=*eLWHusI0YcDcHSG5nkYbyZddE2sidVyhx6iSYoJ+SFc=*; date=1517418800; expires=1517422400",
		version.Version1b3: "label; sig=*MEUCIEQPK0UKPm9/XP5Jko2V72vTrGlBqB9HHoOzhJmVPflmAiEAwCSBw98NhUhFGJaxL6ITT+QZBBeO7TCLAiHn1apY6Es=*; validity-url=\"https://example.com/resource.validity\"; integrity=\"digest/mi-sha256-03\"; cert-url=\"https://example.com/cert.msg\"; cert-sha256=*eLWHusI0YcDcHSG5nkYbyZddE2sidVyhx6iSYoJ+SFc=*; date=1517418800; expires=1517422400",
	}

	testForEachVersion(t, func(ver version.Version, t *testing.T) {
		reqHeader := http.Header{}
		reqHeader.Add("Accept", "*/*")
		respHeader := http.Header{}
		respHeader.Add("Content-Type", "text/html; charset=utf-8")

		// Multiple values for the same header
		respHeader.Add("Foo", "Bar")
		respHeader.Add("Foo", "Baz")

		e, err := NewExchange(ver, requestUrl, http.MethodGet, reqHeader, 200, respHeader, []byte(payload))
		if err != nil {
			t.Fatal(err)
		}
		if err := e.MiEncodePayload(16); err != nil {
			t.Fatal(err)
		}

		s := &Signer{
			Date:        signatureDate,
			Expires:     signatureDate.Add(1 * time.Hour),
			Certs:       certs,
			CertUrl:     certUrl,
			ValidityUrl: validityUrl,
			PrivKey:     privKey,
			Rand:        zeroReader{},
		}
		if err := e.AddSignatureHeader(s); err != nil {
			t.Fatal(err)
		}

		var buf bytes.Buffer
		if err := e.Write(&buf); err != nil {
			t.Fatal(err)
		}

		got, err := ReadExchange(&buf)
		if err != nil {
			t.Fatal(err)
		}

		if got.Version != ver {
			t.Errorf("Unexpected version: got %v, want %v", got.Version, ver)
		}

		if got.RequestURI != requestUrl.String() {
			t.Errorf("Unexpected request URL: %q", got.RequestURI)
		}

		if got.RequestMethod != http.MethodGet {
			t.Errorf("Unexpected request method: %q", got.RequestMethod)
		}

		if ver == version.Version1b1 || ver == version.Version1b2 {
			if !reflect.DeepEqual(got.RequestHeaders, reqHeader) {
				t.Errorf("Unexpected request headers: %v", got.RequestHeaders)
			}
		} else {
			emptyHeader := http.Header{}
			if !reflect.DeepEqual(got.RequestHeaders, emptyHeader) {
				t.Errorf("Unexpected request headers: %v", got.RequestHeaders)
			}
		}

		if got.ResponseStatus != 200 {
			t.Errorf("Unexpected response status: %v", got.ResponseStatus)
		}

		if !reflect.DeepEqual(got.ResponseHeaders, expectedRespHeader[ver]) {
			t.Errorf("Unexpected response headers: %v", got.ResponseHeaders)
		}

		if got.SignatureHeaderValue != expectedSignatureHeader[ver] {
			t.Errorf("Unexpected signature header: %q", got.SignatureHeaderValue)
		}

		wantPayload := mustReadFile("test-signedexchange-expected-payload-mi.bin")
		if !bytes.Equal(got.Payload, wantPayload) {
			t.Errorf("payload mismatch")
		}
	})
}

func TestSignedExchangeStatefulHeader(t *testing.T) {
	testForEachVersion(t, func(ver version.Version, t *testing.T) {
		u, _ := url.Parse("https://example.com/")
		header := http.Header{}
		header.Add("Content-Type", "text/html; charset=utf-8")
		// Set-Cookie is a stateful header and not available.
		header.Add("Set-Cookie", "wow, such cookie")

		if _, err := NewExchange(ver, u, http.MethodGet, nil, 200, header, []byte(payload)); err == nil {
			t.Errorf("stateful header unexpectedly allowed in an exchange")
		}

		// Header names are case-insensitive.
		u, _ = url.Parse("https://example.com/")
		header = http.Header{}
		header.Add("cOnTent-TyPe", "text/html; charset=utf-8")
		header.Add("setProfile", "profile X")

		if _, err := NewExchange(ver, u, http.MethodGet, nil, 200, header, []byte(payload)); err == nil {
			t.Errorf("stateful header unexpectedly allowed in an exchange")
		}
	})
}

func TestSignedExchangeNonHttps(t *testing.T) {
	testForEachVersion(t, func(ver version.Version, t *testing.T) {
		u, _ := url.Parse("http://example.com/")
		if _, err := NewExchange(ver, u, http.MethodGet, nil, 200, http.Header{}, []byte(payload)); err == nil {
			t.Errorf("non-https resource URI unexpectedly allowed in an exchange")
		}
	})
}

func TestSignedExchangeBannedCertUrlScheme(t *testing.T) {
	testForEachVersion(t, func(ver version.Version, t *testing.T) {
		u, _ := url.Parse("https://example.com/")
		e, err := NewExchange(ver, u, http.MethodGet, nil, 200, http.Header{}, []byte(payload))
		if err != nil {
			t.Fatal(err)
		}
		if err := e.MiEncodePayload(16); err != nil {
			t.Fatal(err)
		}

		certs, _ := ParseCertificates([]byte(pemCerts))
		certUrl, _ := url.Parse("http://example.com/cert.msg")
		validityUrl, _ := url.Parse("https://example.com/resource.validity")
		derPrivateKey, _ := pem.Decode([]byte(pemPrivateKey))
		privKey, _ := ParsePrivateKey(derPrivateKey.Bytes)
		s := &Signer{
			Date:        signatureDate,
			Expires:     signatureDate.Add(1 * time.Hour),
			Certs:       certs,
			CertUrl:     certUrl,
			ValidityUrl: validityUrl,
			PrivKey:     privKey,
			Rand:        zeroReader{},
		}
		if err := e.AddSignatureHeader(s); err == nil {
			t.Errorf("non-{https,data} cert-url unexpectedly allowed in an exchange")
		}
	})
}

func createTestExchange(ver version.Version, t *testing.T) (e *Exchange, s *Signer, certBytes []byte) {
	u, _ := url.Parse("https://example.com/")
	header := http.Header{}
	header.Add("Content-Type", "text/html; charset=utf-8")

	e, err := NewExchange(ver, u, http.MethodGet, nil, 200, header, []byte(payload))
	if err != nil {
		t.Fatal(err)
	}
	if err := e.MiEncodePayload(16); err != nil {
		t.Fatal(err)
	}

	certs, err := ParseCertificates([]byte(pemCerts))
	if err != nil {
		t.Fatal(err)
	}

	derPrivateKey, _ := pem.Decode([]byte(pemPrivateKey))
	privKey, err := ParsePrivateKey(derPrivateKey.Bytes)
	if err != nil {
		t.Fatal(err)
	}
	certUrl, _ := url.Parse("https://example.com/cert.msg")
	validityUrl, _ := url.Parse("https://example.com/resource.validity")
	s = &Signer{
		Date:        signatureDate,
		Expires:     signatureDate.Add(1 * time.Hour),
		Certs:       certs,
		CertUrl:     certUrl,
		ValidityUrl: validityUrl,
		PrivKey:     privKey,
		Rand:        zeroReader{},
	}

	certChain, err := certurl.NewCertChain(certs, []byte("dummy"), nil)
	if err != nil {
		t.Fatal(err)
	}
	var certCBOR bytes.Buffer
	if err := certChain.Write(&certCBOR); err != nil {
		t.Fatal(err)
	}
	certBytes = certCBOR.Bytes()
	return
}

func TestVerify(t *testing.T) {
	testForEachVersion(t, func(ver version.Version, t *testing.T) {
		e, s, c := createTestExchange(ver, t)
		if err := e.AddSignatureHeader(s); err != nil {
			t.Fatal(err)
		}
		certFetcher := func(_ string) ([]byte, error) { return c, nil }

		verificationTime := signatureDate
<<<<<<< HEAD
		if ok, _ := e.Verify(verificationTime, certFetcher, log.New(os.Stdout, "ERROR: ", 0)); !ok {
=======
		if !e.Verify(verificationTime, certFetcher, stdoutLogger) {
>>>>>>> d78e50cc
			t.Errorf("Verification failed")
		}
	})
}

func TestVerifyNotYetValidExchange(t *testing.T) {
	testForEachVersion(t, func(ver version.Version, t *testing.T) {
		e, s, c := createTestExchange(ver, t)
		if err := e.AddSignatureHeader(s); err != nil {
			t.Fatal(err)
		}
		certFetcher := func(_ string) ([]byte, error) { return c, nil }

		verificationTime := signatureDate.Add(-1 * time.Second)
<<<<<<< HEAD
		if ok, _ := e.Verify(verificationTime, certFetcher, log.New(ioutil.Discard, "", 0)); ok {
=======
		if e.Verify(verificationTime, certFetcher, nullLogger) {
>>>>>>> d78e50cc
			t.Errorf("Verification should fail")
		}
	})
}

func TestVerifyExpiredExchange(t *testing.T) {
	testForEachVersion(t, func(ver version.Version, t *testing.T) {
		e, s, c := createTestExchange(ver, t)
		if err := e.AddSignatureHeader(s); err != nil {
			t.Fatal(err)
		}
		certFetcher := func(_ string) ([]byte, error) { return c, nil }

		verificationTime := signatureDate.Add(1 * time.Hour).Add(1 * time.Second)
<<<<<<< HEAD
		if ok, _ := e.Verify(verificationTime, certFetcher, log.New(ioutil.Discard, "", 0)); ok {
=======
		if e.Verify(verificationTime, certFetcher, nullLogger) {
>>>>>>> d78e50cc
			t.Errorf("Verification should fail")
		}
	})
}

func TestVerifyBadValidityUrl(t *testing.T) {
	testForEachVersion(t, func(ver version.Version, t *testing.T) {
		e, s, c := createTestExchange(ver, t)
		s.ValidityUrl, _ = url.Parse("https://subdomain.example.com/resource.validity")
		if err := e.AddSignatureHeader(s); err != nil {
			t.Fatal(err)
		}
		certFetcher := func(_ string) ([]byte, error) { return c, nil }

		verificationTime := signatureDate
<<<<<<< HEAD
		if ok, _ := e.Verify(verificationTime, certFetcher, log.New(ioutil.Discard, "", 0)); ok {
=======
		if e.Verify(verificationTime, certFetcher, nullLogger) {
>>>>>>> d78e50cc
			t.Errorf("Verification should fail")
		}
	})
}

func TestVerifyBadMethod(t *testing.T) {
	testForEachVersion(t, func(ver version.Version, t *testing.T) {
		e, s, c := createTestExchange(ver, t)
		e.RequestMethod = "POST"
		if err := e.AddSignatureHeader(s); err != nil {
			t.Fatal(err)
		}
		certFetcher := func(_ string) ([]byte, error) { return c, nil }

		verificationTime := signatureDate
<<<<<<< HEAD
		if ok, _ := e.Verify(verificationTime, certFetcher, log.New(ioutil.Discard, "", 0)); ok {
=======
		if e.Verify(verificationTime, certFetcher, nullLogger) {
>>>>>>> d78e50cc
			t.Errorf("Verification should fail")
		}
	})
}

func TestVerifyStatefulRequestHeader(t *testing.T) {
	testForEachVersion(t, func(ver version.Version, t *testing.T) {
		e, s, c := createTestExchange(ver, t)
		if e.RequestHeaders == nil {
			e.RequestHeaders = http.Header{}
		}
		e.RequestHeaders.Set("Authorization", "Basic Zm9vOmJhcg==")
		if err := e.AddSignatureHeader(s); err != nil {
			t.Fatal(err)
		}
		certFetcher := func(_ string) ([]byte, error) { return c, nil }

		verificationTime := signatureDate
<<<<<<< HEAD
		if ok, _ := e.Verify(verificationTime, certFetcher, log.New(ioutil.Discard, "", 0)); ok {
=======
		if e.Verify(verificationTime, certFetcher, nullLogger) {
>>>>>>> d78e50cc
			t.Errorf("Verification should fail")
		}
	})
}

func TestVerifyStatefulResponseHeader(t *testing.T) {
	testForEachVersion(t, func(ver version.Version, t *testing.T) {
		e, s, c := createTestExchange(ver, t)
		e.ResponseHeaders.Set("Set-Cookie", "foo=bar")
		if err := e.AddSignatureHeader(s); err != nil {
			t.Fatal(err)
		}
		certFetcher := func(_ string) ([]byte, error) { return c, nil }

		verificationTime := signatureDate
<<<<<<< HEAD
		if ok, _ := e.Verify(verificationTime, certFetcher, log.New(ioutil.Discard, "", 0)); ok {
=======
		if e.Verify(verificationTime, certFetcher, nullLogger) {
>>>>>>> d78e50cc
			t.Errorf("Verification should fail")
		}
	})
}

func TestVerifyBadSignature(t *testing.T) {
	testForEachVersion(t, func(ver version.Version, t *testing.T) {
		e, s, c := createTestExchange(ver, t)
		if err := e.AddSignatureHeader(s); err != nil {
			t.Fatal(err)
		}
		certFetcher := func(_ string) ([]byte, error) { return c, nil }

		e.ResponseHeaders.Add("Etag", "0123")

		verificationTime := signatureDate
<<<<<<< HEAD
		if ok, _ := e.Verify(verificationTime, certFetcher, log.New(ioutil.Discard, "", 0)); ok {
=======
		if e.Verify(verificationTime, certFetcher, nullLogger) {
>>>>>>> d78e50cc
			t.Errorf("Verification should fail")
		}
	})
}

func TestVerifyNonCanonicalURL(t *testing.T) {
	testForEachVersion(t, func(ver version.Version, t *testing.T) {
		e, s, c := createTestExchange(ver, t)
		// url.Parse() decodes "%73%78%67" to "sxg"
		e.RequestURI = "https://example.com/%73%78%67"
		if err := e.AddSignatureHeader(s); err != nil {
			t.Fatal(err)
		}
		certFetcher := func(_ string) ([]byte, error) { return c, nil }

		verificationTime := signatureDate
<<<<<<< HEAD
		if ok, _ := e.Verify(verificationTime, certFetcher, log.New(os.Stdout, "ERROR: ", 0)); !ok {
=======
		if !e.Verify(verificationTime, certFetcher, stdoutLogger) {
>>>>>>> d78e50cc
			t.Errorf("Verification failed")
		}
	})
}

func TestVerifyNonCacheable(t *testing.T) {
	testForEachVersion(t, func(ver version.Version, t *testing.T) {
		e, s, c := createTestExchange(ver, t)
		e.ResponseHeaders.Add("Cache-Control", "no-store")
		if err := e.AddSignatureHeader(s); err != nil {
			t.Fatal(err)
		}
		certFetcher := func(_ string) ([]byte, error) { return c, nil }

		verificationTime := signatureDate
		switch ver {
		case version.Version1b1, version.Version1b2:
			if !e.Verify(verificationTime, certFetcher, stdoutLogger) {
				t.Errorf("Verification should succeed")
			}
		default:
			if e.Verify(verificationTime, certFetcher, nullLogger) {
				t.Errorf("Verification should fail")
			}
		}
	})
}

func TestIsCacheable(t *testing.T) {
	testForEachVersion(t, func(ver version.Version, t *testing.T) {
		if ver == version.Version1b1 || ver == version.Version1b2 {
			return
		}

		e, _, _ := createTestExchange(ver, t)
		if !e.IsCacheable(stdoutLogger) {
			t.Errorf("Response should be cacheable")
		}

		e, _, _ = createTestExchange(ver, t)
		e.ResponseHeaders.Add("cache-control", "no-store")
		if e.IsCacheable(nullLogger) {
			t.Errorf("Response with \"no-store\" cache directive shouldn't be cacheable")
		}

		e, _, _ = createTestExchange(ver, t)
		e.ResponseHeaders.Add("cache-control", "max-age=300, private")
		if e.IsCacheable(nullLogger) {
			t.Errorf("Response with \"private\" cache directive shouldn't be cacheable")
		}

		e, _, _ = createTestExchange(ver, t)
		e.ResponseStatus = 201
		if e.IsCacheable(nullLogger) {
			t.Errorf("Response with status code 201 shouldn't be cacheable by default")
		}

		e, _, _ = createTestExchange(ver, t)
		e.ResponseStatus = 201
		e.ResponseHeaders.Add("cache-control", "max-age=300")
		if !e.IsCacheable(stdoutLogger) {
			t.Errorf("Response with \"max-age\" cache directive should be cacheable")
		}

		e, _, _ = createTestExchange(ver, t)
		e.ResponseStatus = 201
		e.ResponseHeaders.Add("expires", "Mon, 07 Jan 2019 07:29:39 GMT")
		if !e.IsCacheable(stdoutLogger) {
			t.Errorf("Response with \"Expires\" header should be cacheable")
		}
	})
}<|MERGE_RESOLUTION|>--- conflicted
+++ resolved
@@ -312,11 +312,7 @@
 		certFetcher := func(_ string) ([]byte, error) { return c, nil }
 
 		verificationTime := signatureDate
-<<<<<<< HEAD
-		if ok, _ := e.Verify(verificationTime, certFetcher, log.New(os.Stdout, "ERROR: ", 0)); !ok {
-=======
-		if !e.Verify(verificationTime, certFetcher, stdoutLogger) {
->>>>>>> d78e50cc
+		if ok, _ := e.Verify(verificationTime, certFetcher, stdoutLogger); !ok {
 			t.Errorf("Verification failed")
 		}
 	})
@@ -331,11 +327,7 @@
 		certFetcher := func(_ string) ([]byte, error) { return c, nil }
 
 		verificationTime := signatureDate.Add(-1 * time.Second)
-<<<<<<< HEAD
-		if ok, _ := e.Verify(verificationTime, certFetcher, log.New(ioutil.Discard, "", 0)); ok {
-=======
-		if e.Verify(verificationTime, certFetcher, nullLogger) {
->>>>>>> d78e50cc
+		if ok, _ := e.Verify(verificationTime, certFetcher, nullLogger); ok {
 			t.Errorf("Verification should fail")
 		}
 	})
@@ -350,11 +342,7 @@
 		certFetcher := func(_ string) ([]byte, error) { return c, nil }
 
 		verificationTime := signatureDate.Add(1 * time.Hour).Add(1 * time.Second)
-<<<<<<< HEAD
-		if ok, _ := e.Verify(verificationTime, certFetcher, log.New(ioutil.Discard, "", 0)); ok {
-=======
-		if e.Verify(verificationTime, certFetcher, nullLogger) {
->>>>>>> d78e50cc
+		if ok, _ := e.Verify(verificationTime, certFetcher, nullLogger); ok {
 			t.Errorf("Verification should fail")
 		}
 	})
@@ -370,11 +358,7 @@
 		certFetcher := func(_ string) ([]byte, error) { return c, nil }
 
 		verificationTime := signatureDate
-<<<<<<< HEAD
-		if ok, _ := e.Verify(verificationTime, certFetcher, log.New(ioutil.Discard, "", 0)); ok {
-=======
-		if e.Verify(verificationTime, certFetcher, nullLogger) {
->>>>>>> d78e50cc
+		if ok, _ := e.Verify(verificationTime, certFetcher, nullLogger); ok {
 			t.Errorf("Verification should fail")
 		}
 	})
@@ -390,11 +374,7 @@
 		certFetcher := func(_ string) ([]byte, error) { return c, nil }
 
 		verificationTime := signatureDate
-<<<<<<< HEAD
-		if ok, _ := e.Verify(verificationTime, certFetcher, log.New(ioutil.Discard, "", 0)); ok {
-=======
-		if e.Verify(verificationTime, certFetcher, nullLogger) {
->>>>>>> d78e50cc
+		if ok, _ := e.Verify(verificationTime, certFetcher, nullLogger); ok {
 			t.Errorf("Verification should fail")
 		}
 	})
@@ -413,11 +393,7 @@
 		certFetcher := func(_ string) ([]byte, error) { return c, nil }
 
 		verificationTime := signatureDate
-<<<<<<< HEAD
-		if ok, _ := e.Verify(verificationTime, certFetcher, log.New(ioutil.Discard, "", 0)); ok {
-=======
-		if e.Verify(verificationTime, certFetcher, nullLogger) {
->>>>>>> d78e50cc
+		if ok, _ := e.Verify(verificationTime, certFetcher, nullLogger); ok {
 			t.Errorf("Verification should fail")
 		}
 	})
@@ -433,11 +409,7 @@
 		certFetcher := func(_ string) ([]byte, error) { return c, nil }
 
 		verificationTime := signatureDate
-<<<<<<< HEAD
-		if ok, _ := e.Verify(verificationTime, certFetcher, log.New(ioutil.Discard, "", 0)); ok {
-=======
-		if e.Verify(verificationTime, certFetcher, nullLogger) {
->>>>>>> d78e50cc
+		if ok, _ := e.Verify(verificationTime, certFetcher, nullLogger); ok {
 			t.Errorf("Verification should fail")
 		}
 	})
@@ -454,11 +426,7 @@
 		e.ResponseHeaders.Add("Etag", "0123")
 
 		verificationTime := signatureDate
-<<<<<<< HEAD
-		if ok, _ := e.Verify(verificationTime, certFetcher, log.New(ioutil.Discard, "", 0)); ok {
-=======
-		if e.Verify(verificationTime, certFetcher, nullLogger) {
->>>>>>> d78e50cc
+		if ok, _ := e.Verify(verificationTime, certFetcher, nullLogger); ok {
 			t.Errorf("Verification should fail")
 		}
 	})
@@ -475,11 +443,7 @@
 		certFetcher := func(_ string) ([]byte, error) { return c, nil }
 
 		verificationTime := signatureDate
-<<<<<<< HEAD
-		if ok, _ := e.Verify(verificationTime, certFetcher, log.New(os.Stdout, "ERROR: ", 0)); !ok {
-=======
-		if !e.Verify(verificationTime, certFetcher, stdoutLogger) {
->>>>>>> d78e50cc
+		if ok, _ := e.Verify(verificationTime, certFetcher, stdoutLogger); !ok {
 			t.Errorf("Verification failed")
 		}
 	})
@@ -497,11 +461,11 @@
 		verificationTime := signatureDate
 		switch ver {
 		case version.Version1b1, version.Version1b2:
-			if !e.Verify(verificationTime, certFetcher, stdoutLogger) {
+			if ok, _ := e.Verify(verificationTime, certFetcher, stdoutLogger); !ok {
 				t.Errorf("Verification should succeed")
 			}
 		default:
-			if e.Verify(verificationTime, certFetcher, nullLogger) {
+			if ok, _ := e.Verify(verificationTime, certFetcher, nullLogger); ok {
 				t.Errorf("Verification should fail")
 			}
 		}
